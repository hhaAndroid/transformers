# coding=utf-8
# Copyright 2020 The HuggingFace Inc. team.
#
# Licensed under the Apache License, Version 2.0 (the "License");
# you may not use this file except in compliance with the License.
# You may obtain a copy of the License at
#
#     http://www.apache.org/licenses/LICENSE-2.0
#
# Unless required by applicable law or agreed to in writing, software
# distributed under the License is distributed on an "AS IS" BASIS,
# WITHOUT WARRANTIES OR CONDITIONS OF ANY KIND, either express or implied.
# See the License for the specific language governing permissions and
# limitations under the License.
"""
Utility that performs several consistency checks on the repo. This includes:
- checking all models are properly defined in the __init__ of models/
- checking all models are in the main __init__
- checking all models are properly tested
- checking all object in the main __init__ are documented
- checking all models are in at least one auto class
- checking all the auto mapping are properly defined (no typos, importable)
- checking the list of deprecated models is up to date

Use from the root of the repo with (as used in `make repo-consistency`):

```bash
python utils/check_repo.py
```

It has no auto-fix mode.
"""

import os
import re
import sys
import types
import warnings
from collections import OrderedDict
from difflib import get_close_matches
from importlib.machinery import ModuleSpec
from pathlib import Path

from transformers import is_flax_available, is_tf_available, is_torch_available
from transformers.models.auto.auto_factory import get_values
from transformers.models.auto.configuration_auto import CONFIG_MAPPING_NAMES
from transformers.models.auto.feature_extraction_auto import FEATURE_EXTRACTOR_MAPPING_NAMES
from transformers.models.auto.image_processing_auto import IMAGE_PROCESSOR_MAPPING_NAMES
from transformers.models.auto.processing_auto import PROCESSOR_MAPPING_NAMES
from transformers.models.auto.tokenization_auto import TOKENIZER_MAPPING_NAMES
from transformers.utils import ENV_VARS_TRUE_VALUES, direct_transformers_import


# All paths are set with the intent you should run this script from the root of the repo with the command
# python utils/check_repo.py
PATH_TO_TRANSFORMERS = "src/transformers"
PATH_TO_TESTS = "tests"
PATH_TO_DOC = "docs/source/en"

# Update this list with models that are supposed to be private.
PRIVATE_MODELS = [
    "AltRobertaModel",
    "DPRSpanPredictor",
    "UdopStack",
    "LongT5Stack",
    "RealmBertModel",
    "T5Stack",
    "MT5Stack",
    "UMT5Stack",
    "Pop2PianoStack",
    "Qwen2AudioEncoder",
    "Qwen2VisionTransformerPretrainedModel",
    "Qwen2_5_VisionTransformerPretrainedModel",
    "SwitchTransformersStack",
    "TFDPRSpanPredictor",
    "MaskFormerSwinModel",
    "MaskFormerSwinPreTrainedModel",
    "BridgeTowerTextModel",
    "BridgeTowerVisionModel",
    "Kosmos2TextModel",
    "Kosmos2TextForCausalLM",
    "Kosmos2VisionModel",
    "SeamlessM4Tv2TextToUnitModel",
    "SeamlessM4Tv2CodeHifiGan",
    "SeamlessM4Tv2TextToUnitForConditionalGeneration",
    "Idefics2PerceiverResampler",
    "Idefics2VisionTransformer",
    "Idefics3VisionTransformer",
    "Kosmos2_5TextModel",
    "Kosmos2_5TextForCausalLM",
    "Kosmos2_5VisionModel",
    "SmolVLMVisionTransformer",
    "AriaTextForCausalLM",
    "AriaTextModel",
    "Phi4MultimodalAudioModel",
    "Phi4MultimodalVisionModel",
    "Glm4vVisionModel",
    "Glm4vMoeVisionModel",
    "EvollaSaProtPreTrainedModel",
    "Ovis2VisionModel",
]

# Update this list for models that are not tested with a comment explaining the reason it should not be.
# Being in this list is an exception and should **not** be the rule.
IGNORE_NON_TESTED = (
    PRIVATE_MODELS.copy()
    + [
        # models to ignore for not tested
        "RecurrentGemmaModel",  # Building part of bigger (tested) model.
        "FuyuForCausalLM",  # Not tested fort now
        "InstructBlipQFormerModel",  # Building part of bigger (tested) model.
        "InstructBlipVideoQFormerModel",  # Building part of bigger (tested) model.
        "UMT5EncoderModel",  # Building part of bigger (tested) model.
        "Blip2QFormerModel",  # Building part of bigger (tested) model.
        "ErnieMForInformationExtraction",
        "FastSpeech2ConformerHifiGan",  # Already tested by SpeechT5HifiGan (# Copied from)
        "FastSpeech2ConformerWithHifiGan",  # Built with two smaller (tested) models.
        "GraphormerDecoderHead",  # Building part of bigger (tested) model.
        "JukeboxVQVAE",  # Building part of bigger (tested) model.
        "JukeboxPrior",  # Building part of bigger (tested) model.
        "DecisionTransformerGPT2Model",  # Building part of bigger (tested) model.
        "SegformerDecodeHead",  # Building part of bigger (tested) model.
        "MgpstrModel",  # Building part of bigger (tested) model.
        "BertLMHeadModel",  # Needs to be setup as decoder.
        "MegatronBertLMHeadModel",  # Building part of bigger (tested) model.
        "RealmBertModel",  # Building part of bigger (tested) model.
        "RealmReader",  # Not regular model.
        "RealmScorer",  # Not regular model.
        "RealmForOpenQA",  # Not regular model.
        "ReformerForMaskedLM",  # Needs to be setup as decoder.
        "TFElectraMainLayer",  # Building part of bigger (tested) model (should it be a TFPreTrainedModel ?)
        "TFRobertaForMultipleChoice",  # TODO: fix
        "TFRobertaPreLayerNormForMultipleChoice",  # TODO: fix
        "SeparableConv1D",  # Building part of bigger (tested) model.
        "FlaxBartForCausalLM",  # Building part of bigger (tested) model.
        "FlaxBertForCausalLM",  # Building part of bigger (tested) model. Tested implicitly through FlaxRobertaForCausalLM.
        "OPTDecoderWrapper",
        "TFSegformerDecodeHead",  # Not a regular model.
        "AltRobertaModel",  # Building part of bigger (tested) model.
        "BlipTextLMHeadModel",  # No need to test it as it is tested by BlipTextVision models
        "TFBlipTextLMHeadModel",  # No need to test it as it is tested by BlipTextVision models
        "BridgeTowerTextModel",  # No need to test it as it is tested by BridgeTowerModel model.
        "BridgeTowerVisionModel",  # No need to test it as it is tested by BridgeTowerModel model.
        "BarkCausalModel",  # Building part of bigger (tested) model.
        "BarkModel",  # Does not have a forward signature - generation tested with integration tests.
        "Sam2HieraDetModel",  # Building part of bigger (tested) model.
        "Sam2VideoModel",  # inherit from Sam2Model (tested).
        "SeamlessM4TTextToUnitModel",  # Building part of bigger (tested) model.
        "SeamlessM4TCodeHifiGan",  # Building part of bigger (tested) model.
        "SeamlessM4TTextToUnitForConditionalGeneration",  # Building part of bigger (tested) model.
        "ChameleonVQVAE",  # VQVAE here is used only for encoding (discretizing) and is tested as part of bigger model
        "Qwen2VLModel",  # Building part of bigger (tested) model. Tested implicitly through Qwen2VLForConditionalGeneration.
        "Qwen2_5_VLModel",  # Building part of bigger (tested) model. Tested implicitly through Qwen2_5_VLForConditionalGeneration.
        "Qwen2_5OmniForConditionalGeneration",  # Not a regular model. Testted in Qwen2_5OmniModelIntergrationTest
        "Qwen2_5OmniTalkerForConditionalGeneration",  #  Building part of bigger (tested) model. Tested implicitly through Qwen2_5OmniModelIntergrationTest.
        "Qwen2_5OmniTalkerModel",  # Building part of bigger (tested) model. Tested implicitly through Qwen2_5OmniModelIntergrationTest.
        "Qwen2_5OmniThinkerTextModel",  # Building part of bigger (tested) model. Tested implicitly through Qwen2_5OmniModelIntergrationTest.
        "Qwen2_5OmniToken2WavModel",  # Building part of bigger (tested) model. Tested implicitly through Qwen2_5OmniModelIntergrationTest.
        "Qwen2_5OmniToken2WavDiTModel",  # Building part of bigger (tested) model. Tested implicitly through Qwen2_5OmniModelIntergrationTest.
        "Qwen2_5OmniToken2WavBigVGANModel",  # Building part of bigger (tested) model. Tested implicitly through Qwen2_5OmniModelIntergrationTest.
        "MllamaTextModel",  # Building part of bigger (tested) model. # TODO: add tests
        "MllamaVisionModel",  # Building part of bigger (tested) model. # TODO: add tests
        "Llama4TextModel",  # Building part of bigger (tested) model. # TODO: add tests
        "Llama4VisionModel",  # Building part of bigger (tested) model. # TODO: add tests
        "Emu3VQVAE",  # Building part of bigger (tested) model
        "Emu3TextModel",  # Building part of bigger (tested) model
        "Glm4vTextModel",  # Building part of bigger (tested) model
        "Glm4vMoeTextModel",  # Building part of bigger (tested) model
        "Qwen2VLTextModel",  # Building part of bigger (tested) model
        "Qwen2_5_VLTextModel",  # Building part of bigger (tested) model
        "InternVLVisionModel",  # Building part of bigger (tested) model
        "JanusVisionModel",  # Building part of bigger (tested) model
        "TimesFmModel",  # Building part of bigger (tested) model
        "CsmDepthDecoderForCausalLM",  # Building part of bigger (tested) model. Tested implicitly through CsmForConditionalGenerationIntegrationTest.
        "CsmDepthDecoderModel",  # Building part of bigger (tested) model. Tested implicitly through CsmForConditionalGenerationIntegrationTest.
        "CsmBackboneModel",  # Building part of bigger (tested) model. Tested implicitly through CsmForConditionalGenerationIntegrationTest.
<<<<<<< HEAD
        "InternS1VisionModel",  # Building part of bigger (tested) model. Tested implicitly through InternS1ModelTest.
=======
        "Florence2VisionBackbone",  # Building part of bigger (tested) model. Tested implicitly through Florence2ForConditionalGeneration.
>>>>>>> 242bb2ca
    ]
)

# Update this list with test files that don't have a tester with a `all_model_classes` variable and which don't
# trigger the common tests.
TEST_FILES_WITH_NO_COMMON_TESTS = [
    "models/decision_transformer/test_modeling_decision_transformer.py",
    "models/camembert/test_modeling_camembert.py",
    "models/mt5/test_modeling_flax_mt5.py",
    "models/mbart/test_modeling_mbart.py",
    "models/mt5/test_modeling_mt5.py",
    "models/pegasus/test_modeling_pegasus.py",
    "models/camembert/test_modeling_tf_camembert.py",
    "models/mt5/test_modeling_tf_mt5.py",
    "models/xlm_roberta/test_modeling_tf_xlm_roberta.py",
    "models/xlm_roberta/test_modeling_flax_xlm_roberta.py",
    "models/xlm_prophetnet/test_modeling_xlm_prophetnet.py",
    "models/xlm_roberta/test_modeling_xlm_roberta.py",
    "models/vision_text_dual_encoder/test_modeling_vision_text_dual_encoder.py",
    "models/vision_text_dual_encoder/test_modeling_tf_vision_text_dual_encoder.py",
    "models/vision_text_dual_encoder/test_modeling_flax_vision_text_dual_encoder.py",
    "models/decision_transformer/test_modeling_decision_transformer.py",
    "models/bark/test_modeling_bark.py",
    "models/shieldgemma2/test_modeling_shieldgemma2.py",
    "models/llama4/test_modeling_llama4.py",
    "models/sam2_video/test_modeling_sam2_video.py",
]

# Update this list for models that are not in any of the auto MODEL_XXX_MAPPING. Being in this list is an exception and
# should **not** be the rule.
IGNORE_NON_AUTO_CONFIGURED = PRIVATE_MODELS.copy() + [
    # models to ignore for model xxx mapping
    "Aimv2TextModel",
    "AlignTextModel",
    "AlignVisionModel",
    "ClapTextModel",
    "ClapTextModelWithProjection",
    "ClapAudioModel",
    "ClapAudioModelWithProjection",
    "Blip2TextModelWithProjection",
    "Blip2VisionModelWithProjection",
    "Blip2VisionModel",
    "ErnieMForInformationExtraction",
    "FastSpeech2ConformerHifiGan",
    "FastSpeech2ConformerWithHifiGan",
    "GitVisionModel",
    "GraphormerModel",
    "GraphormerForGraphClassification",
    "BlipForImageTextRetrieval",
    "BlipForQuestionAnswering",
    "BlipVisionModel",
    "BlipTextLMHeadModel",
    "BlipTextModel",
    "BrosSpadeEEForTokenClassification",
    "BrosSpadeELForTokenClassification",
    "TFBlipForConditionalGeneration",
    "TFBlipForImageTextRetrieval",
    "TFBlipForQuestionAnswering",
    "TFBlipVisionModel",
    "TFBlipTextLMHeadModel",
    "TFBlipTextModel",
    "Swin2SRForImageSuperResolution",
    "BridgeTowerForImageAndTextRetrieval",
    "BridgeTowerForMaskedLM",
    "BridgeTowerForContrastiveLearning",
    "CLIPSegForImageSegmentation",
    "CLIPSegVisionModel",
    "CLIPSegTextModel",
    "EsmForProteinFolding",
    "GPTSanJapaneseModel",
    "TimeSeriesTransformerForPrediction",
    "InformerForPrediction",
    "AutoformerForPrediction",
    "PatchTSTForPretraining",
    "PatchTSTForPrediction",
    "JukeboxVQVAE",
    "JukeboxPrior",
    "SamModel",
    "Sam2Model",
    "Sam2VideoModel",
    "SamHQModel",
    "DPTForDepthEstimation",
    "DecisionTransformerGPT2Model",
    "GLPNForDepthEstimation",
    "ViltForImagesAndTextClassification",
    "ViltForImageAndTextRetrieval",
    "ViltForTokenClassification",
    "ViltForMaskedLM",
    "PerceiverForMultimodalAutoencoding",
    "PerceiverForOpticalFlow",
    "SegformerDecodeHead",
    "TFSegformerDecodeHead",
    "FlaxBeitForMaskedImageModeling",
    "BeitForMaskedImageModeling",
    "ChineseCLIPTextModel",
    "ChineseCLIPVisionModel",
    "CLIPTextModelWithProjection",
    "CLIPVisionModelWithProjection",
    "ClvpForCausalLM",
    "ClvpModel",
    "GroupViTTextModel",
    "GroupViTVisionModel",
    "TFCLIPTextModel",
    "TFCLIPVisionModel",
    "TFGroupViTTextModel",
    "TFGroupViTVisionModel",
    "FlaxCLIPTextModel",
    "FlaxCLIPTextModelWithProjection",
    "FlaxCLIPVisionModel",
    "FlaxWav2Vec2ForCTC",
    "DetrForSegmentation",
    "Pix2StructVisionModel",
    "Pix2StructTextModel",
    "ConditionalDetrForSegmentation",
    "DPRReader",
    "FlaubertForQuestionAnswering",
    "FlavaImageCodebook",
    "FlavaTextModel",
    "FlavaImageModel",
    "FlavaMultimodalModel",
    "GPT2DoubleHeadsModel",
    "GPTSw3DoubleHeadsModel",
    "InstructBlipVisionModel",
    "InstructBlipQFormerModel",
    "InstructBlipVideoVisionModel",
    "InstructBlipVideoQFormerModel",
    "LayoutLMForQuestionAnswering",
    "LukeForMaskedLM",
    "LukeForEntityClassification",
    "LukeForEntityPairClassification",
    "LukeForEntitySpanClassification",
    "MgpstrModel",
    "OpenAIGPTDoubleHeadsModel",
    "OwlViTTextModel",
    "OwlViTVisionModel",
    "Owlv2TextModel",
    "Owlv2VisionModel",
    "OwlViTForObjectDetection",
    "PatchTSMixerForPrediction",
    "PatchTSMixerForPretraining",
    "RagModel",
    "RagSequenceForGeneration",
    "RagTokenForGeneration",
    "RealmEmbedder",
    "RealmForOpenQA",
    "RealmScorer",
    "RealmReader",
    "TFDPRReader",
    "TFGPT2DoubleHeadsModel",
    "TFLayoutLMForQuestionAnswering",
    "TFOpenAIGPTDoubleHeadsModel",
    "TFRagModel",
    "TFRagSequenceForGeneration",
    "TFRagTokenForGeneration",
    "Wav2Vec2ForCTC",
    "HubertForCTC",
    "SEWForCTC",
    "SEWDForCTC",
    "XLMForQuestionAnswering",
    "XLNetForQuestionAnswering",
    "SeparableConv1D",
    "VisualBertForRegionToPhraseAlignment",
    "VisualBertForVisualReasoning",
    "VisualBertForQuestionAnswering",
    "VisualBertForMultipleChoice",
    "TFWav2Vec2ForCTC",
    "TFHubertForCTC",
    "XCLIPVisionModel",
    "XCLIPTextModel",
    "AltCLIPTextModel",
    "AltCLIPVisionModel",
    "AltRobertaModel",
    "TvltForAudioVisualClassification",
    "BarkCausalModel",
    "BarkCoarseModel",
    "BarkFineModel",
    "BarkSemanticModel",
    "MusicgenMelodyModel",
    "MusicgenModel",
    "MusicgenForConditionalGeneration",
    "SpeechT5ForSpeechToSpeech",
    "SpeechT5ForTextToSpeech",
    "SpeechT5HifiGan",
    "VitMatteForImageMatting",
    "SeamlessM4TTextToUnitModel",
    "SeamlessM4TTextToUnitForConditionalGeneration",
    "SeamlessM4TCodeHifiGan",
    "SeamlessM4TForSpeechToSpeech",  # no auto class for speech-to-speech
    "TvpForVideoGrounding",
    "SeamlessM4Tv2NARTextToUnitModel",
    "SeamlessM4Tv2NARTextToUnitForConditionalGeneration",
    "SeamlessM4Tv2CodeHifiGan",
    "SeamlessM4Tv2ForSpeechToSpeech",  # no auto class for speech-to-speech
    "SegGptForImageSegmentation",
    "SiglipVisionModel",
    "SiglipTextModel",
    "Siglip2VisionModel",
    "Siglip2TextModel",
    "ChameleonVQVAE",  # no autoclass for VQ-VAE models
    "VitPoseForPoseEstimation",
    "CLIPTextModel",
    "MetaClip2TextModel",
    "MetaClip2TextModelWithProjection",
    "MetaClip2VisionModel",
    "MetaClip2VisionModelWithProjection",
    "MoshiForConditionalGeneration",  # no auto class for speech-to-speech
    "Emu3VQVAE",  # no autoclass for VQ-VAE models
    "Emu3TextModel",  # Building part of bigger (tested) model
    "JanusVQVAE",  # no autoclass for VQ-VAE models
    "JanusVisionModel",  # Building part of bigger (tested) model
    "Qwen2_5OmniTalkerForConditionalGeneration",  # Building part of a bigger model
    "Qwen2_5OmniTalkerModel",  # Building part of a bigger model
    "Qwen2_5OmniThinkerForConditionalGeneration",  # Building part of a bigger model
    "Qwen2_5OmniThinkerTextModel",  # Building part of a bigger model
    "Qwen2_5OmniToken2WavModel",  # Building part of a bigger model
    "Qwen2_5OmniToken2WavBigVGANModel",  # Building part of a bigger model
    "Qwen2_5OmniToken2WavDiTModel",  # Building part of a bigger model
    "CsmBackboneModel",  # Building part of a bigger model
    "CsmDepthDecoderModel",  # Building part of a bigger model
    "CsmDepthDecoderForCausalLM",  # Building part of a bigger model
    "CsmForConditionalGeneration",  # Building part of a bigger model
    "Florence2VisionBackbone",  # Building part of a bigger model
]

# DO NOT edit this list!
# (The corresponding pytorch objects should never have been in the main `__init__`, but it's too late to remove)
OBJECT_TO_SKIP_IN_MAIN_INIT_CHECK = [
    "FlaxBertLayer",
    "FlaxBigBirdLayer",
    "FlaxRoFormerLayer",
    "TFBertLayer",
    "TFLxmertEncoder",
    "TFLxmertXLayer",
    "TFMPNetLayer",
    "TFMobileBertLayer",
    "TFSegformerLayer",
    "TFViTMAELayer",
]

# Update this list for models that have multiple model types for the same model doc.
MODEL_TYPE_TO_DOC_MAPPING = OrderedDict(
    [
        ("data2vec-text", "data2vec"),
        ("data2vec-audio", "data2vec"),
        ("data2vec-vision", "data2vec"),
        ("donut-swin", "donut"),
        ("kosmos-2.5", "kosmos2_5"),
        ("dinov3_convnext", "dinov3"),
        ("dinov3_vit", "dinov3"),
    ]
)


# This is to make sure the transformers module imported is the one in the repo.
transformers = direct_transformers_import(PATH_TO_TRANSFORMERS)


def check_missing_backends():
    """
    Checks if all backends are installed (otherwise the check of this script is incomplete). Will error in the CI if
    that's not the case but only throw a warning for users running this.
    """
    missing_backends = []
    if not is_torch_available():
        missing_backends.append("PyTorch")
    if not is_tf_available():
        missing_backends.append("TensorFlow")
    if not is_flax_available():
        missing_backends.append("Flax")
    if len(missing_backends) > 0:
        missing = ", ".join(missing_backends)
        if os.getenv("TRANSFORMERS_IS_CI", "").upper() in ENV_VARS_TRUE_VALUES:
            raise Exception(
                "Full repo consistency checks require all backends to be installed (with `pip install -e '.[dev]'` in the "
                f"Transformers repo, the following are missing: {missing}."
            )
        else:
            warnings.warn(
                "Full repo consistency checks require all backends to be installed (with `pip install -e '.[dev]'` in the "
                f"Transformers repo, the following are missing: {missing}. While it's probably fine as long as you "
                "didn't make any change in one of those backends modeling files, you should probably execute the "
                "command above to be on the safe side."
            )


def check_model_list():
    """
    Checks the model listed as subfolders of `models` match the models available in `transformers.models`.
    """
    # Get the models from the directory structure of `src/transformers/models/`
    import transformers as tfrs

    models_dir = os.path.join(PATH_TO_TRANSFORMERS, "models")
    _models = []
    for model in os.listdir(models_dir):
        if model == "deprecated":
            continue
        model_dir = os.path.join(models_dir, model)
        if os.path.isdir(model_dir) and "__init__.py" in os.listdir(model_dir):
            # If the init is empty, and there are only two files, it's likely that there's just a conversion
            # script. Those should not be in the init.
            if (Path(model_dir) / "__init__.py").read_text().strip() == "":
                continue

            _models.append(model)

    # Get the models in the submodule `transformers.models`
    models = [model for model in dir(tfrs.models) if not model.startswith("__")]

    missing_models = sorted(set(_models).difference(models))
    if missing_models:
        raise Exception(
            f"The following models should be included in {models_dir}/__init__.py: {','.join(missing_models)}."
        )


# If some modeling modules should be ignored for all checks, they should be added in the nested list
# _ignore_modules of this function.
def get_model_modules() -> list[str]:
    """Get all the model modules inside the transformers library (except deprecated models)."""
    _ignore_modules = [
        "modeling_auto",
        "modeling_encoder_decoder",
        "modeling_marian",
        "modeling_retribert",
        "modeling_flax_auto",
        "modeling_flax_encoder_decoder",
        "modeling_speech_encoder_decoder",
        "modeling_flax_speech_encoder_decoder",
        "modeling_flax_vision_encoder_decoder",
        "modeling_timm_backbone",
        "modeling_tf_auto",
        "modeling_tf_encoder_decoder",
        "modeling_tf_vision_encoder_decoder",
        "modeling_vision_encoder_decoder",
    ]
    modules = []
    for model in dir(transformers.models):
        # There are some magic dunder attributes in the dir, we ignore them
        if "deprecated" in model or model.startswith("__"):
            continue

        model_module = getattr(transformers.models, model)
        for submodule in dir(model_module):
            if submodule.startswith("modeling") and submodule not in _ignore_modules:
                modeling_module = getattr(model_module, submodule)
                modules.append(modeling_module)
    return modules


def get_models(module: types.ModuleType, include_pretrained: bool = False) -> list[tuple[str, type]]:
    """
    Get the objects in a module that are models.

    Args:
        module (`types.ModuleType`):
            The module from which we are extracting models.
        include_pretrained (`bool`, *optional*, defaults to `False`):
            Whether or not to include the `PreTrainedModel` subclass (like `BertPreTrainedModel`) or not.

    Returns:
        List[Tuple[str, type]]: List of models as tuples (class name, actual class).
    """
    models = []
    model_classes = (transformers.PreTrainedModel, transformers.TFPreTrainedModel, transformers.FlaxPreTrainedModel)
    for attr_name in dir(module):
        if not include_pretrained and ("Pretrained" in attr_name or "PreTrained" in attr_name):
            continue
        attr = getattr(module, attr_name)
        if isinstance(attr, type) and issubclass(attr, model_classes) and attr.__module__ == module.__name__:
            models.append((attr_name, attr))
    return models


def is_building_block(model: str) -> bool:
    """
    Returns `True` if a model is a building block part of a bigger model.
    """
    if model.endswith("Wrapper"):
        return True
    if model.endswith("Encoder"):
        return True
    if model.endswith("Decoder"):
        return True
    if model.endswith("Prenet"):
        return True


def is_a_private_model(model: str) -> bool:
    """Returns `True` if the model should not be in the main init."""
    if model in PRIVATE_MODELS:
        return True
    return is_building_block(model)


def check_models_are_in_init():
    """Checks all models defined in the library are in the main init."""
    models_not_in_init = []
    dir_transformers = dir(transformers)
    for module in get_model_modules():
        models_not_in_init += [
            model[0] for model in get_models(module, include_pretrained=True) if model[0] not in dir_transformers
        ]

    # Remove private models
    models_not_in_init = [model for model in models_not_in_init if not is_a_private_model(model)]
    if len(models_not_in_init) > 0:
        raise Exception(f"The following models should be in the main init: {','.join(models_not_in_init)}.")


# If some test_modeling files should be ignored when checking models are all tested, they should be added in the
# nested list _ignore_files of this function.
def get_model_test_files() -> list[str]:
    """
    Get the model test files.

    Returns:
        `List[str]`: The list of test files. The returned files will NOT contain the `tests` (i.e. `PATH_TO_TESTS`
        defined in this script). They will be considered as paths relative to `tests`. A caller has to use
        `os.path.join(PATH_TO_TESTS, ...)` to access the files.
    """

    _ignore_files = [
        "test_modeling_common",
        "test_modeling_encoder_decoder",
        "test_modeling_flax_encoder_decoder",
        "test_modeling_flax_speech_encoder_decoder",
        "test_modeling_marian",
        "test_modeling_tf_common",
        "test_modeling_tf_encoder_decoder",
    ]
    test_files = []
    model_test_root = os.path.join(PATH_TO_TESTS, "models")
    model_test_dirs = []
    for x in os.listdir(model_test_root):
        x = os.path.join(model_test_root, x)
        if os.path.isdir(x):
            model_test_dirs.append(x)

    for target_dir in [PATH_TO_TESTS] + model_test_dirs:
        for file_or_dir in os.listdir(target_dir):
            path = os.path.join(target_dir, file_or_dir)
            if os.path.isfile(path):
                filename = os.path.split(path)[-1]
                if "test_modeling" in filename and os.path.splitext(filename)[0] not in _ignore_files:
                    file = os.path.join(*path.split(os.sep)[1:])
                    test_files.append(file)

    return test_files


# This is a bit hacky but I didn't find a way to import the test_file as a module and read inside the tester class
# for the all_model_classes variable.
def find_tested_models(test_file: str) -> list[str]:
    """
    Parse the content of test_file to detect what's in `all_model_classes`. This detects the models that inherit from
    the common test class.

    Args:
        test_file (`str`): The path to the test file to check

    Returns:
        `List[str]`: The list of models tested in that file.
    """
    with open(os.path.join(PATH_TO_TESTS, test_file), "r", encoding="utf-8", newline="\n") as f:
        content = f.read()
    all_models = re.findall(r"all_model_classes\s+=\s+\(\s*\(([^\)]*)\)", content)
    # Check with one less parenthesis as well
    all_models += re.findall(r"all_model_classes\s+=\s+\(([^\)]*)\)", content)
    if len(all_models) > 0:
        model_tested = []
        for entry in all_models:
            for line in entry.split(","):
                name = line.strip()
                if len(name) > 0:
                    model_tested.append(name)
        return model_tested


def should_be_tested(model_name: str) -> bool:
    """
    Whether or not a model should be tested.
    """
    if model_name in IGNORE_NON_TESTED:
        return False
    return not is_building_block(model_name)


def check_models_are_tested(module: types.ModuleType, test_file: str) -> list[str]:
    """Check models defined in a module are all tested in a given file.

    Args:
        module (`types.ModuleType`): The module in which we get the models.
        test_file (`str`): The path to the file where the module is tested.

    Returns:
        `List[str]`: The list of error messages corresponding to models not tested.
    """
    # XxxPreTrainedModel are not tested
    defined_models = get_models(module)
    tested_models = find_tested_models(test_file)
    if tested_models is None:
        if test_file.replace(os.path.sep, "/") in TEST_FILES_WITH_NO_COMMON_TESTS:
            return
        return [
            f"{test_file} should define `all_model_classes` to apply common tests to the models it tests. "
            + "If this intentional, add the test filename to `TEST_FILES_WITH_NO_COMMON_TESTS` in the file "
            + "`utils/check_repo.py`."
        ]
    failures = []
    for model_name, _ in defined_models:
        if model_name not in tested_models and should_be_tested(model_name):
            failures.append(
                f"{model_name} is defined in {module.__name__} but is not tested in "
                + f"{os.path.join(PATH_TO_TESTS, test_file)}. Add it to the all_model_classes in that file."
                + "If common tests should not applied to that model, add its name to `IGNORE_NON_TESTED`"
                + "in the file `utils/check_repo.py`."
            )
    return failures


def check_all_models_are_tested():
    """Check all models are properly tested."""
    modules = get_model_modules()
    test_files = get_model_test_files()
    failures = []
    for module in modules:
        # Matches a module to its test file.
        test_file = [file for file in test_files if f"test_{module.__name__.split('.')[-1]}.py" in file]
        if len(test_file) == 0:
            # We do not test TF or Flax models anymore because they're deprecated.
            if not ("modeling_tf" in module.__name__ or "modeling_flax" in module.__name__):
                failures.append(f"{module.__name__} does not have its corresponding test file {test_file}.")
        elif len(test_file) > 1:
            failures.append(f"{module.__name__} has several test files: {test_file}.")
        else:
            test_file = test_file[0]
            new_failures = check_models_are_tested(module, test_file)
            if new_failures is not None:
                failures += new_failures
    if len(failures) > 0:
        raise Exception(f"There were {len(failures)} failures:\n" + "\n".join(failures))


def get_all_auto_configured_models() -> list[str]:
    """Return the list of all models in at least one auto class."""
    result = set()  # To avoid duplicates we concatenate all model classes in a set.
    if is_torch_available():
        for attr_name in dir(transformers.models.auto.modeling_auto):
            if attr_name.startswith("MODEL_") and attr_name.endswith("MAPPING_NAMES"):
                result = result | set(get_values(getattr(transformers.models.auto.modeling_auto, attr_name)))
    if is_tf_available():
        for attr_name in dir(transformers.models.auto.modeling_tf_auto):
            if attr_name.startswith("TF_MODEL_") and attr_name.endswith("MAPPING_NAMES"):
                result = result | set(get_values(getattr(transformers.models.auto.modeling_tf_auto, attr_name)))
    if is_flax_available():
        for attr_name in dir(transformers.models.auto.modeling_flax_auto):
            if attr_name.startswith("FLAX_MODEL_") and attr_name.endswith("MAPPING_NAMES"):
                result = result | set(get_values(getattr(transformers.models.auto.modeling_flax_auto, attr_name)))
    return list(result)


def ignore_unautoclassed(model_name: str) -> bool:
    """Rules to determine if a model should be in an auto class."""
    # Special white list
    if model_name in IGNORE_NON_AUTO_CONFIGURED:
        return True
    # Encoder and Decoder should be ignored
    if "Encoder" in model_name or "Decoder" in model_name:
        return True
    return False


def check_models_are_auto_configured(module: types.ModuleType, all_auto_models: list[str]) -> list[str]:
    """
    Check models defined in module are each in an auto class.

    Args:
        module (`types.ModuleType`):
            The module in which we get the models.
        all_auto_models (`List[str]`):
            The list of all models in an auto class (as obtained with `get_all_auto_configured_models()`).

    Returns:
        `List[str]`: The list of error messages corresponding to models not tested.
    """
    defined_models = get_models(module)
    failures = []
    for model_name, _ in defined_models:
        if model_name not in all_auto_models and not ignore_unautoclassed(model_name):
            failures.append(
                f"{model_name} is defined in {module.__name__} but is not present in any of the auto mapping. "
                "If that is intended behavior, add its name to `IGNORE_NON_AUTO_CONFIGURED` in the file "
                "`utils/check_repo.py`."
            )
    return failures


def check_all_models_are_auto_configured():
    """Check all models are each in an auto class."""
    # This is where we need to check we have all backends or the check is incomplete.
    check_missing_backends()
    modules = get_model_modules()
    all_auto_models = get_all_auto_configured_models()
    failures = []
    for module in modules:
        new_failures = check_models_are_auto_configured(module, all_auto_models)
        if new_failures is not None:
            failures += new_failures
    if len(failures) > 0:
        raise Exception(f"There were {len(failures)} failures:\n" + "\n".join(failures))


def check_all_auto_object_names_being_defined():
    """Check all names defined in auto (name) mappings exist in the library."""
    # This is where we need to check we have all backends or the check is incomplete.
    check_missing_backends()

    failures = []
    mappings_to_check = {
        "TOKENIZER_MAPPING_NAMES": TOKENIZER_MAPPING_NAMES,
        "IMAGE_PROCESSOR_MAPPING_NAMES": IMAGE_PROCESSOR_MAPPING_NAMES,
        "FEATURE_EXTRACTOR_MAPPING_NAMES": FEATURE_EXTRACTOR_MAPPING_NAMES,
        "PROCESSOR_MAPPING_NAMES": PROCESSOR_MAPPING_NAMES,
    }

    # Each auto modeling files contains multiple mappings. Let's get them in a dynamic way.
    for module_name in ["modeling_auto", "modeling_tf_auto", "modeling_flax_auto"]:
        module = getattr(transformers.models.auto, module_name, None)
        if module is None:
            continue
        # all mappings in a single auto modeling file
        mapping_names = [x for x in dir(module) if x.endswith("_MAPPING_NAMES")]
        mappings_to_check.update({name: getattr(module, name) for name in mapping_names})

    for name, mapping in mappings_to_check.items():
        for class_names in mapping.values():
            if not isinstance(class_names, tuple):
                class_names = (class_names,)
                for class_name in class_names:
                    if class_name is None:
                        continue
                    # dummy object is accepted
                    if not hasattr(transformers, class_name):
                        # If the class name is in a model name mapping, let's not check if there is a definition in any modeling
                        # module, if it's a private model defined in this file.
                        if name.endswith("MODEL_MAPPING_NAMES") and is_a_private_model(class_name):
                            continue
                        if name.endswith("MODEL_FOR_IMAGE_MAPPING_NAMES") and is_a_private_model(class_name):
                            continue
                        failures.append(
                            f"`{class_name}` appears in the mapping `{name}` but it is not defined in the library."
                        )
    if len(failures) > 0:
        raise Exception(f"There were {len(failures)} failures:\n" + "\n".join(failures))


def check_all_auto_mapping_names_in_config_mapping_names():
    """Check all keys defined in auto mappings (mappings of names) appear in `CONFIG_MAPPING_NAMES`."""
    # This is where we need to check we have all backends or the check is incomplete.
    check_missing_backends()

    failures = []
    # `TOKENIZER_PROCESSOR_MAPPING_NAMES` and `AutoTokenizer` is special, and don't need to follow the rule.
    mappings_to_check = {
        "IMAGE_PROCESSOR_MAPPING_NAMES": IMAGE_PROCESSOR_MAPPING_NAMES,
        "FEATURE_EXTRACTOR_MAPPING_NAMES": FEATURE_EXTRACTOR_MAPPING_NAMES,
        "PROCESSOR_MAPPING_NAMES": PROCESSOR_MAPPING_NAMES,
    }

    # Each auto modeling files contains multiple mappings. Let's get them in a dynamic way.
    for module_name in ["modeling_auto", "modeling_tf_auto", "modeling_flax_auto"]:
        module = getattr(transformers.models.auto, module_name, None)
        if module is None:
            continue
        # all mappings in a single auto modeling file
        mapping_names = [x for x in dir(module) if x.endswith("_MAPPING_NAMES")]
        mappings_to_check.update({name: getattr(module, name) for name in mapping_names})

    for name, mapping in mappings_to_check.items():
        for model_type in mapping:
            if model_type not in CONFIG_MAPPING_NAMES:
                failures.append(
                    f"`{model_type}` appears in the mapping `{name}` but it is not defined in the keys of "
                    "`CONFIG_MAPPING_NAMES`."
                )
    if len(failures) > 0:
        raise Exception(f"There were {len(failures)} failures:\n" + "\n".join(failures))


def check_all_auto_mappings_importable():
    """Check all auto mappings can be imported."""
    # This is where we need to check we have all backends or the check is incomplete.
    check_missing_backends()

    failures = []
    mappings_to_check = {}
    # Each auto modeling files contains multiple mappings. Let's get them in a dynamic way.
    for module_name in ["modeling_auto", "modeling_tf_auto", "modeling_flax_auto"]:
        module = getattr(transformers.models.auto, module_name, None)
        if module is None:
            continue
        # all mappings in a single auto modeling file
        mapping_names = [x for x in dir(module) if x.endswith("_MAPPING_NAMES")]
        mappings_to_check.update({name: getattr(module, name) for name in mapping_names})

    for name in mappings_to_check:
        name = name.replace("_MAPPING_NAMES", "_MAPPING")
        if not hasattr(transformers, name):
            failures.append(f"`{name}`")
    if len(failures) > 0:
        raise Exception(f"There were {len(failures)} failures:\n" + "\n".join(failures))


def check_objects_being_equally_in_main_init():
    """
    Check if a (TensorFlow or Flax) object is in the main __init__ iif its counterpart in PyTorch is.
    """
    attrs = dir(transformers)

    failures = []
    for attr in attrs:
        obj = getattr(transformers, attr)
        if hasattr(obj, "__module__") and isinstance(obj.__module__, ModuleSpec):
            continue
        if not hasattr(obj, "__module__") or "models.deprecated" in obj.__module__:
            continue

        module_path = obj.__module__
        module_name = module_path.split(".")[-1]
        module_dir = ".".join(module_path.split(".")[:-1])
        if (
            module_name.startswith("modeling_")
            and not module_name.startswith("modeling_tf_")
            and not module_name.startswith("modeling_flax_")
        ):
            parent_module = sys.modules[module_dir]

            frameworks = []
            if is_tf_available():
                frameworks.append("TF")
            if is_flax_available():
                frameworks.append("Flax")

            for framework in frameworks:
                other_module_path = module_path.replace("modeling_", f"modeling_{framework.lower()}_")
                if os.path.isfile("src/" + other_module_path.replace(".", "/") + ".py"):
                    other_module_name = module_name.replace("modeling_", f"modeling_{framework.lower()}_")
                    other_module = getattr(parent_module, other_module_name)
                    if hasattr(other_module, f"{framework}{attr}"):
                        if not hasattr(transformers, f"{framework}{attr}"):
                            if f"{framework}{attr}" not in OBJECT_TO_SKIP_IN_MAIN_INIT_CHECK:
                                failures.append(f"{framework}{attr}")
                    if hasattr(other_module, f"{framework}_{attr}"):
                        if not hasattr(transformers, f"{framework}_{attr}"):
                            if f"{framework}_{attr}" not in OBJECT_TO_SKIP_IN_MAIN_INIT_CHECK:
                                failures.append(f"{framework}_{attr}")
    if len(failures) > 0:
        raise Exception(f"There were {len(failures)} failures:\n" + "\n".join(failures))


_re_decorator = re.compile(r"^\s*@(\S+)\s+$")


def check_decorator_order(filename: str) -> list[int]:
    """
    Check that in a given test file, the slow decorator is always last.

    Args:
        filename (`str`): The path to a test file to check.

    Returns:
        `List[int]`: The list of failures as a list of indices where there are problems.
    """
    with open(filename, "r", encoding="utf-8", newline="\n") as f:
        lines = f.readlines()
    decorator_before = None
    errors = []
    for i, line in enumerate(lines):
        search = _re_decorator.search(line)
        if search is not None:
            decorator_name = search.groups()[0]
            if decorator_before is not None and decorator_name.startswith("parameterized"):
                errors.append(i)
            decorator_before = decorator_name
        elif decorator_before is not None:
            decorator_before = None
    return errors


def check_all_decorator_order():
    """Check that in all test files, the slow decorator is always last."""
    errors = []
    for fname in os.listdir(PATH_TO_TESTS):
        if fname.endswith(".py"):
            filename = os.path.join(PATH_TO_TESTS, fname)
            new_errors = check_decorator_order(filename)
            errors += [f"- {filename}, line {i}" for i in new_errors]
    if len(errors) > 0:
        msg = "\n".join(errors)
        raise ValueError(
            "The parameterized decorator (and its variants) should always be first, but this is not the case in the"
            f" following files:\n{msg}"
        )


def find_all_documented_objects() -> list[str]:
    """
    Parse the content of all doc files to detect which classes and functions it documents.

    Returns:
        `List[str]`: The list of all object names being documented.
        `Dict[str, List[str]]`: A dictionary mapping the object name (full import path, e.g.
            `integrations.PeftAdapterMixin`) to its documented methods
    """
    documented_obj = []
    documented_methods_map = {}
    for doc_file in Path(PATH_TO_DOC).glob("**/*.md"):
        with open(doc_file, "r", encoding="utf-8", newline="\n") as f:
            content = f.read()
        raw_doc_objs = re.findall(r"\[\[autodoc\]\]\s+(\S+)\s+", content)
        documented_obj += [obj.split(".")[-1] for obj in raw_doc_objs]

        for obj in raw_doc_objs:
            obj_public_methods = re.findall(rf"\[\[autodoc\]\] {obj}((\n\s+-.*)+)", content)
            # Some objects have no methods documented
            if len(obj_public_methods) == 0:
                continue
            else:
                documented_methods_map[obj] = re.findall(r"(?<=-\s).*", obj_public_methods[0][0])

    return documented_obj, documented_methods_map


# One good reason for not being documented is to be deprecated. Put in this list deprecated objects.
DEPRECATED_OBJECTS = [
    "AutoModelWithLMHead",
    "BartPretrainedModel",
    "DataCollator",
    "DataCollatorForSOP",
    "GlueDataset",
    "GlueDataTrainingArguments",
    "LineByLineTextDataset",
    "LineByLineWithRefDataset",
    "LineByLineWithSOPTextDataset",
    "NerPipeline",
    "OwlViTFeatureExtractor",
    "PretrainedBartModel",
    "PretrainedFSMTModel",
    "SingleSentenceClassificationProcessor",
    "SquadDataTrainingArguments",
    "SquadDataset",
    "SquadExample",
    "SquadFeatures",
    "SquadV1Processor",
    "SquadV2Processor",
    "TextDataset",
    "TextDatasetForNextSentencePrediction",
    "TFTrainingArguments",
    "Wav2Vec2ForMaskedLM",
    "Wav2Vec2Tokenizer",
    "glue_compute_metrics",
    "glue_convert_examples_to_features",
    "glue_output_modes",
    "glue_processors",
    "glue_tasks_num_labels",
    "shape_list",
    "squad_convert_examples_to_features",
    "xnli_compute_metrics",
    "xnli_output_modes",
    "xnli_processors",
    "xnli_tasks_num_labels",
]

# Exceptionally, some objects should not be documented after all rules passed.
# ONLY PUT SOMETHING IN THIS LIST AS A LAST RESORT!
UNDOCUMENTED_OBJECTS = [
    "AddedToken",  # This is a tokenizers class.
    "BasicTokenizer",  # Internal, should never have been in the main init.
    "CharacterTokenizer",  # Internal, should never have been in the main init.
    "DPRPretrainedReader",  # Like an Encoder.
    "DummyObject",  # Just picked by mistake sometimes.
    "MecabTokenizer",  # Internal, should never have been in the main init.
    "ModelCard",  # Internal type.
    "SqueezeBertModule",  # Internal building block (should have been called SqueezeBertLayer)
    "TFDPRPretrainedReader",  # Like an Encoder.
    "TransfoXLCorpus",  # Internal type.
    "WordpieceTokenizer",  # Internal, should never have been in the main init.
    "absl",  # External module
    "add_end_docstrings",  # Internal, should never have been in the main init.
    "add_start_docstrings",  # Internal, should never have been in the main init.
    "convert_tf_weight_name_to_pt_weight_name",  # Internal used to convert model weights
    "logger",  # Internal logger
    "logging",  # External module
    "requires_backends",  # Internal function
    "AltRobertaModel",  # Internal module
    "VitPoseBackbone",  # Internal module
    "VitPoseBackboneConfig",  # Internal module
    "get_values",  # Internal object
    "SinkCache",  # Moved to a custom_generate repository, to be deleted from transformers in v4.59.0
]

# This list should be empty. Objects in it should get their own doc page.
SHOULD_HAVE_THEIR_OWN_PAGE = [
    "AutoBackbone",
    "BeitBackbone",
    "BitBackbone",
    "ConvNextBackbone",
    "ConvNextV2Backbone",
    "DinatBackbone",
    "Dinov2Backbone",
    "Dinov2WithRegistersBackbone",
    "FocalNetBackbone",
    "HieraBackbone",
    "MaskFormerSwinBackbone",
    "MaskFormerSwinConfig",
    "MaskFormerSwinModel",
    "NatBackbone",
    "PvtV2Backbone",
    "ResNetBackbone",
    "SwinBackbone",
    "Swinv2Backbone",
    "TextNetBackbone",
    "TimmBackbone",
    "TimmBackboneConfig",
    "VitDetBackbone",
]


def ignore_undocumented(name: str) -> bool:
    """Rules to determine if `name` should be undocumented (returns `True` if it should not be documented)."""
    # NOT DOCUMENTED ON PURPOSE.
    # Constants uppercase are not documented.
    if name.isupper():
        return True
    # PreTrainedModels / Encoders / Decoders / Layers / Embeddings / Attention are not documented.
    if (
        name.endswith("PreTrainedModel")
        or name.endswith("Decoder")
        or name.endswith("Encoder")
        or name.endswith("Layer")
        or name.endswith("Embeddings")
        or name.endswith("Attention")
        or name.endswith("OnnxConfig")
    ):
        return True
    # Submodules are not documented.
    if os.path.isdir(os.path.join(PATH_TO_TRANSFORMERS, name)) or os.path.isfile(
        os.path.join(PATH_TO_TRANSFORMERS, f"{name}.py")
    ):
        return True
    # All load functions are not documented.
    if name.startswith("load_tf") or name.startswith("load_pytorch"):
        return True
    # is_xxx_available functions are not documented.
    if name.startswith("is_") and name.endswith("_available"):
        return True
    # Deprecated objects are not documented.
    if name in DEPRECATED_OBJECTS or name in UNDOCUMENTED_OBJECTS:
        return True
    # MMBT model does not really work.
    if name.startswith("MMBT"):
        return True
    if name in SHOULD_HAVE_THEIR_OWN_PAGE:
        return True
    return False


def check_all_objects_are_documented():
    """Check all models are properly documented."""
    documented_objs, documented_methods_map = find_all_documented_objects()
    modules = transformers._modules
    # the objects with the following prefixes are not requires to be in the docs
    ignore_prefixes = [
        "_",  # internal objects
        "TF",  # TF objects, support deprecated
        "Flax",  # Flax objects, support deprecated
    ]
    objects = [c for c in dir(transformers) if c not in modules and not any(c.startswith(p) for p in ignore_prefixes)]
    undocumented_objs = [c for c in objects if c not in documented_objs and not ignore_undocumented(c)]
    if len(undocumented_objs) > 0:
        raise Exception(
            "The following objects are in the public init, but not in the docs:\n - " + "\n - ".join(undocumented_objs)
        )
    check_model_type_doc_match()
    check_public_method_exists(documented_methods_map)


def check_public_method_exists(documented_methods_map):
    """Check that all explicitly documented public methods are defined in the corresponding class."""
    failures = []
    for obj, methods in documented_methods_map.items():
        # Let's ensure there is no repetition
        if len(set(methods)) != len(methods):
            failures.append(f"Error in the documentation of {obj}: there are repeated documented methods.")

        # Navigates into the object, given the full import path
        nested_path = obj.split(".")
        submodule = transformers
        if len(nested_path) > 1:
            nested_submodules = nested_path[:-1]
            for submodule_name in nested_submodules:
                if submodule_name == "transformers":
                    continue

                try:
                    submodule = getattr(submodule, submodule_name)
                except AttributeError:
                    failures.append(f"Could not parse {submodule_name}. Are the required dependencies installed?")
                continue

        class_name = nested_path[-1]

        try:
            obj_class = getattr(submodule, class_name)
        except AttributeError:
            failures.append(f"Could not parse {class_name}. Are the required dependencies installed?")
            continue

        # Checks that all explicitly documented methods are defined in the class
        for method in methods:
            if method == "all":  # Special keyword to document all public methods
                continue
            try:
                if not hasattr(obj_class, method):
                    failures.append(
                        "The following public method is explicitly documented but not defined in the corresponding "
                        f"class. class: {obj}, method: {method}. If the method is defined, this error can be due to "
                        f"lacking dependencies."
                    )
            except ImportError:
                pass

    if len(failures) > 0:
        raise Exception("\n".join(failures))


def check_model_type_doc_match():
    """Check all doc pages have a corresponding model type."""
    model_doc_folder = Path(PATH_TO_DOC) / "model_doc"
    model_docs = [m.stem for m in model_doc_folder.glob("*.md")]

    model_types = list(transformers.models.auto.configuration_auto.MODEL_NAMES_MAPPING.keys())
    model_types = [MODEL_TYPE_TO_DOC_MAPPING.get(m, m) for m in model_types]

    errors = []
    for m in model_docs:
        if m not in model_types and m != "auto":
            close_matches = get_close_matches(m, model_types)
            error_message = f"{m} is not a proper model identifier."
            if len(close_matches) > 0:
                close_matches = "/".join(close_matches)
                error_message += f" Did you mean {close_matches}?"
            errors.append(error_message)

    if len(errors) > 0:
        raise ValueError(
            "Some model doc pages do not match any existing model type:\n"
            + "\n".join(errors)
            + "\nYou can add any missing model type to the `MODEL_NAMES_MAPPING` constant in "
            "models/auto/configuration_auto.py."
        )


def check_deprecated_constant_is_up_to_date():
    """
    Check if the constant `DEPRECATED_MODELS` in `models/auto/configuration_auto.py` is up to date.
    """
    deprecated_folder = os.path.join(PATH_TO_TRANSFORMERS, "models", "deprecated")
    deprecated_models = [m for m in os.listdir(deprecated_folder) if not m.startswith("_")]

    constant_to_check = transformers.models.auto.configuration_auto.DEPRECATED_MODELS
    message = []
    missing_models = sorted(set(deprecated_models) - set(constant_to_check))
    if len(missing_models) != 0:
        missing_models = ", ".join(missing_models)
        message.append(
            "The following models are in the deprecated folder, make sure to add them to `DEPRECATED_MODELS` in "
            f"`models/auto/configuration_auto.py`: {missing_models}."
        )

    extra_models = sorted(set(constant_to_check) - set(deprecated_models))
    if len(extra_models) != 0:
        extra_models = ", ".join(extra_models)
        message.append(
            "The following models are in the `DEPRECATED_MODELS` constant but not in the deprecated folder. Either "
            f"remove them from the constant or move to the deprecated folder: {extra_models}."
        )

    if len(message) > 0:
        raise Exception("\n".join(message))


def check_repo_quality():
    """Check all models are tested and documented."""
    print("Repository-wide checks:")
    print("    - checking all models are included.")
    check_model_list()
    print("    - checking all models are public.")
    check_models_are_in_init()
    print("    - checking all models have tests.")
    check_all_decorator_order()
    check_all_models_are_tested()
    print("    - checking all objects have documentation.")
    check_all_objects_are_documented()
    print("    - checking all models are in at least one auto class.")
    check_all_models_are_auto_configured()
    print("    - checking all names in auto name mappings are defined.")
    check_all_auto_object_names_being_defined()
    print("    - checking all keys in auto name mappings are defined in `CONFIG_MAPPING_NAMES`.")
    check_all_auto_mapping_names_in_config_mapping_names()
    print("    - checking all auto mappings could be imported.")
    check_all_auto_mappings_importable()
    print("    - checking all objects are equally (across frameworks) in the main __init__.")
    check_objects_being_equally_in_main_init()
    print("    - checking the DEPRECATED_MODELS constant is up to date.")
    check_deprecated_constant_is_up_to_date()


if __name__ == "__main__":
    check_repo_quality()<|MERGE_RESOLUTION|>--- conflicted
+++ resolved
@@ -174,11 +174,8 @@
         "CsmDepthDecoderForCausalLM",  # Building part of bigger (tested) model. Tested implicitly through CsmForConditionalGenerationIntegrationTest.
         "CsmDepthDecoderModel",  # Building part of bigger (tested) model. Tested implicitly through CsmForConditionalGenerationIntegrationTest.
         "CsmBackboneModel",  # Building part of bigger (tested) model. Tested implicitly through CsmForConditionalGenerationIntegrationTest.
-<<<<<<< HEAD
         "InternS1VisionModel",  # Building part of bigger (tested) model. Tested implicitly through InternS1ModelTest.
-=======
         "Florence2VisionBackbone",  # Building part of bigger (tested) model. Tested implicitly through Florence2ForConditionalGeneration.
->>>>>>> 242bb2ca
     ]
 )
 
